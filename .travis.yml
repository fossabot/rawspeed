--- conflicted
+++ resolved
@@ -1,3 +1,19 @@
+notifications:
+  irc:
+    channels:
+#     - "chat.freenode.net#darktable"
+      - secure: "Sl/eC6JEqTMm82H4TANoyngf2oq+TfZ7oiqh3iDqmq0+yNxhnmWGlg+NwhfwpBOoh6eDICoq0CpxOLhXEbNGnILYeHlTbycf41qOS5zP0fquVIgfQJOs6ZNNQWxRO8G1ydkpIl4nMuzix+Uxb09LKN4Ymf2ifLh892yYqwJpwnzyhDZamDa0dNKJuu5r1pzsfAKrLrrd8NnUO6EqUzFz5NjexCZ+wRMKdvkHSGSpQwQ52KonvjnqvFPy11D0f/fZdtNpP9qcalLFXduH0IEafDP82526ri6qcIekJQjgz3eWcrTTuFWI1NOUozIs/maOsLf8NYi8Ql17sw1WorlHZ4Ma48rTUPBEot+lzRk03K+vQaBmFccB9ys0wTVZa4wmmM1051tqsGH7S2ezx8rnULClrMvOLadHiG8JYKwfO5ZjrLRRMndbXH7mSJDKUPrUIMAEvGRDoMP1uqaFf6MFe3mtXv5ZUcaj2GrxF3OIxZtvFFhGZ8HlYInXTGCV2Yaf0NtODWPUKqOYRGzeqPmO6mPVPNcSAyt7YrAT2N4vXUg/+hIAmBfjq+78PpbCZZsZTh12YDbzHmj2TS8ZflciCAhfABxwV1LlVMXXEB3fEpfRsB7Ee1jSd6lrVGy3BAx4GST8NDdI5GVVNKUMtguA8nzDd9iZoq966NlWxYlROlI="
+    skip_join: true
+    template:
+      - "%{repository}#%{build_number} (\x037%{branch}\x03 - \x02%{commit}\x02 : \x033%{author}\x03): \x1f\x02%{message}\x02\x1f"
+      - "Build details : <%{build_url}>"
+  email:
+    recipients:
+#     - darktable-ci@lists.darktable.org
+      - secure: "21/+N6QLMqeNojQjOQSooUi6bnHfy4doVO5xefDbpaaX/leFxP6PLv2yNL7d2lk0iwGRCitfbUqF0czmToTvZcE60EGttst5MnHUOyM8d9NR+dOZlVc8fsloIkiCC0nN575xSg5gwGFZmtG94wI0DQBiPQ4UDDPEDcim3c1OjQWn6o8Q4RmLSd65WJxioQRnNqOY0L+TN0T/Re7uIdri2swzNKC+bfdvpOV5Gef0yUPtzTF/0idq8pwwTJ0y8TGhIRDsNlyNdX3SI/TJiUFQDrwxPM1VidwK2FrST+HIYKC4O53KK2XbTN7+3jB0Wv7hdqZ6rzEanmPNRUmzOpbxqcDi8Kb/KJnBm9DkwaXJ1I1jEWdPOEYmoc4FUaA/7QZWtiQvIa1oDRHAQfEDjHJK1mm8z1esYDBrVHvx291DbKHv2AMzfqxrVG0DKG4piXNJMwDummU6SpekbbB5gXJ81dsQPJwOIpNUGax3aFq12sYHG6JSOdMAnzTvOL+WuHCsVnu2sR7LC8Y6kW03A+U/NP4kbbu4QQr4MLJRiE/t1Y14UiMuvz1K7X52V560oauWoGppB8/64EMm4P9SDxm0fosMaqCRmJduKU8pQlsNOnacQ10JlQkVYksXgnEWwrRYEtLSk3PVUf6awkRLES3UZDLSoepmVGRsttJnCAXZR3g="
+    on_success: always
+    on_failure: always
+
 language: generic
 
 os:
@@ -24,7 +40,6 @@
   matrix:
     - CC=cc CXX=c++ TARGET=build
 
-<<<<<<< HEAD
 before_install:
   - sudo apt-get update -qq
   - sudo apt-get upgrade -qq cmake g++ git libjpeg-dev libpugixml-dev libxml2-utils make ninja-build zlib1g-dev
@@ -38,49 +53,4 @@
     notification_email: lebedev.ri@gmail.com
     build_command_prepend: "mkdir $BUILD_DIR && mkdir $INSTALL_PREFIX"
     build_command: "$SRC_DIR/.ci/ci-script.sh"
-    branch_pattern: coverity_scan
-=======
-matrix:
-  fast_finish: true
-  include:
-  - os: linux
-    sudo: required
-    services:
-      - docker
-    env: CC=clang-3.9 CXX=clang++-3.9
-  - os: linux
-    sudo: required
-    services:
-      - docker
-    env: ECO="-DWITH_PTHREADS=OFF"
-
-# linux clang Coverage build OOM's in gcov during final codecov report collection
-# OSX gcc Coverage build produces invalid .gcno files
-
-script:
-  - if [[ "$TRAVIS_OS_NAME" == "linux" ]]; then
-      mkdir "$TRAVIS_BUILD_DIR/build";
-      docker run --read-only --volume $TRAVIS_BUILD_DIR:$SRC_DIR:ro --volume "$TRAVIS_BUILD_DIR/build":$BUILD_DIR --workdir $BUILD_DIR --tmpfs $INSTALL_PREFIX $EXTRA_TMPFS --env CC --env CXX --env CFLAGS --env CXXFLAGS --env SRC_DIR --env BUILD_DIR --env INSTALL_PREFIX --env TARGET --env FLAVOR --env ECO darktable/rawspeed sh -c "$SRC_DIR/.ci/ci-script.sh";
-    fi
-  - if [[ "$TRAVIS_OS_NAME" == "osx" ]]; then
-      export SRC_DIR="$TRAVIS_BUILD_DIR";
-      export BUILD_DIR="$SRC_DIR/build";
-      export INSTALL_PREFIX="$SRC_DIR/install";
-      mkdir "$BUILD_DIR";
-      mkdir "$INSTALL_PREFIX";
-      "$SRC_DIR/.ci/ci-script.sh";
-    fi
-
-after_success:
-  - export PLATFORM="$TRAVIS_OS_NAME";
-    if [[ "$TRAVIS_OS_NAME" == "linux" ]]; then
-      export CXX=GCC;
-    fi;
-    if [[ "$TRAVIS_OS_NAME" == "osx" ]]; then
-      export CXX=AppleClang;
-    fi;
-    cd "$TRAVIS_BUILD_DIR";
-    curl -s https://codecov.io/bash > codecov;
-    chmod +x codecov;
-    ./codecov -e PLATFORM,CXX -F unittests;
->>>>>>> 9bd1cb51
+    branch_pattern: coverity_scan